--- conflicted
+++ resolved
@@ -320,18 +320,15 @@
                        test/test037/run
                        test/test037/expected
                        test/test037/*.idr
-<<<<<<< HEAD
                        test/test038/run
                        test/test038/expected
                        test/test038/*.idr
-=======
                        test/test039/run
                        test/test039/expected
                        test/test039/*.idr
                        test/test040/run
                        test/test040/expected
                        test/test040/*.idr
->>>>>>> 3e07c44f
 
 source-repository head
   type:     git
