--- conflicted
+++ resolved
@@ -23,18 +23,17 @@
 record FFI where
   ffi_types : Type -> Type
   ffi_fn : Type
+  ffi_data : Type
   constructor MkFFI
+
 {-
 record FFI : Type where
-<<<<<<< HEAD
      MkFFI : (ffi_types : Type -> Type) -> (ffi_fn : Type) -> FFI
--}
-=======
      MkFFI : (ffi_types : Type -> Type) -> 
              (ffi_fn : Type) -> 
              (ffi_data : Type) -> FFI
-
->>>>>>> 6676b85e
+-}
+
 abstract 
 data IO' : (lang : FFI) -> Type -> Type where
      MkIO : (World -> PrimIO (WorldRes a)) -> IO' lang a
