--- conflicted
+++ resolved
@@ -17,14 +17,3 @@
 ||| @ m the morphism
 (<$>) : Functor f => (m : a -> b) -> f a -> f b
 m <$> x = map m x
-
-<<<<<<< HEAD
-instance Functor id where
-    map f a = f a
-=======
-class Functor f => VerifiedFunctor (f : Type -> Type) where
-  functorIdentity : {a : Type} -> (x : f a) -> map id x = id x
-  functorComposition : {a : Type} -> {b : Type} -> (x : f a) ->
-                       (g1 : a -> b) -> (g2 : b -> c) ->
-                       map (g2 . g1) x = (map g2 . map g1) x
->>>>>>> e5b50de7
