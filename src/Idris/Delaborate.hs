{-# LANGUAGE PatternGuards #-}

module Idris.Delaborate where

-- Convert core TT back into high level syntax, primarily for display
-- purposes.

import Idris.AbsSyntax
import Idris.Core.TT
import Idris.Core.Evaluate
import Idris.ErrReverse

import Data.List (intersperse)

import Debug.Trace

bugaddr = "https://github.com/idris-lang/Idris-dev/issues"

delab :: IState -> Term -> PTerm
delab i tm = delab' i tm False False

delabMV :: IState -> Term -> PTerm
delabMV i tm = delab' i tm False True

delabTy :: IState -> Name -> PTerm
delabTy i n
    = case lookupTy n (tt_ctxt i) of
           (ty:_) -> case lookupCtxt n (idris_implicits i) of
                         (imps:_) -> delabTy' i imps ty False False
                         _ -> delabTy' i [] ty False False

delab' :: IState -> Term -> Bool -> Bool -> PTerm
delab' i t f mvs = delabTy' i [] t f mvs

delabTy' :: IState -> [PArg] -- ^ implicit arguments to type, if any
          -> Term 
          -> Bool -- ^ use full names
          -> Bool -- ^ Don't treat metavariables specially
          -> PTerm
delabTy' ist imps tm fullname mvs = de [] imps tm
  where
    un = fileFC "(val)"

    de env _ (App f a) = deFn env f [a]
    de env _ (V i)     | i < length env = PRef un (snd (env!!i))
                       | otherwise = PRef un (sUN ("v" ++ show i ++ ""))
    de env _ (P _ n _) | n == unitTy = PTrue un
                       | n == unitCon = PTrue un
                       | n == falseTy = PFalse un
                       | Just n' <- lookup n env = PRef un n'
                       | otherwise
                            = case lookup n (idris_metavars ist) of
                                  Just (Just _, mi, _) -> mkMVApp (dens n) []
                                  _ -> PRef un (dens n)
    de env _ (Bind n (Lam ty) sc)
          = PLam n (de env [] ty) (de ((n,n):env) [] sc)
    de env (PImp _ _ _ _ _ _:is) (Bind n (Pi ty) sc)
          = PPi impl n (de env [] ty) (de ((n,n):env) is sc)
    de env (PConstraint _ _ _ _:is) (Bind n (Pi ty) sc)
          = PPi constraint n (de env [] ty) (de ((n,n):env) is sc)
    de env (PTacImplicit _ _ _ tac _ _:is) (Bind n (Pi ty) sc)
          = PPi (tacimpl tac) n (de env [] ty) (de ((n,n):env) is sc)
    de env _ (Bind n (Pi ty) sc)
          = PPi expl n (de env [] ty) (de ((n,n):env) [] sc)
    de env _ (Bind n (Let ty val) sc)
        = PLet n (de env [] ty) (de env [] val) (de ((n,n):env) [] sc)
    de env _ (Bind n (Hole ty) sc) = de ((n, sUN "[__]"):env) [] sc
    de env _ (Bind n (Guess ty val) sc) = de ((n, sUN "[__]"):env) [] sc
    de env _ (Bind n _ sc) = de ((n,n):env) [] sc
    de env _ (Constant i) = PConstant i
    de env _ Erased = Placeholder
    de env _ Impossible = Placeholder
    de env _ (TType i) = PType

    dens x | fullname = x
    dens ns@(NS n _) = case lookupCtxt n (idris_implicits ist) of
                              [_] -> n -- just one thing
                              [] -> n -- metavariables have no implicits
                              _ -> ns
    dens n = n

    deFn env (App f a) args = deFn env f (a:args)
    deFn env (P _ n _) [l,r]
         | n == pairTy    = PPair un (de env [] l) (de env [] r)
         | n == eqCon     = PRefl un (de env [] r)
         | n == sUN "lazy" = de env [] r
    deFn env (P _ n _) [ty, Bind x (Lam _) r]
         | n == sUN "Exists"
               = PDPair un (PRef un x) (de env [] ty)
                           (de ((x,x):env) [] (instantiate (P Bound x ty) r))
    deFn env (P _ n _) [_,_,l,r]
         | n == pairCon = PPair un (de env [] l) (de env [] r)
         | n == eqTy    = PEq un (de env [] l) (de env [] r)
         | n == sUN "Ex_intro" = PDPair un (de env [] l) Placeholder
                                           (de env [] r)
    deFn env (P _ n _) args | not mvs
         = case lookup n (idris_metavars ist) of
                Just (Just _, mi, _) ->
                     mkMVApp (dens n) (drop mi (map (de env []) args))
                _ -> mkPApp (dens n) (map (de env []) args)
         | otherwise = mkPApp (dens n) (map (de env []) args)
    deFn env f args = PApp un (de env [] f) (map pexp (map (de env []) args))

    mkMVApp n []
            = PMetavar n
    mkMVApp n args
            = PApp un (PMetavar n) (map pexp args)
    mkPApp n args
        | [imps] <- lookupCtxt n (idris_implicits ist)
            = PApp un (PRef un n) (zipWith imp (imps ++ repeat (pexp undefined)) args)
        | otherwise = PApp un (PRef un n) (map pexp args)

    imp (PImp p m l n _ d) arg = PImp p m l n arg d
    imp (PExp p l _ d)   arg = PExp p l arg d
    imp (PConstraint p l _ d) arg = PConstraint p l arg d
    imp (PTacImplicit p l n sc _ d) arg = PTacImplicit p l n sc arg d


indented text = boxIt '\n' $ unlines $ map ('\t':) $ lines text where
    boxIt c text = (c:text) ++ if last text == c
                                  then ""
                                  else [c]

pshow :: IState -> Err -> String
pshow i err = pshow' i (fmap (errReverse i) err)

pshow' i (Msg s) = s
pshow' i (InternalMsg s) = "INTERNAL ERROR: " ++ show s ++
   "\nThis is probably a bug, or a missing error message.\n" ++
   "Please consider reporting at " ++ bugaddr
pshow' i (CantUnify _ x y e sc s)
    = let imps = opt_showimp (idris_options i) in
      let colour = idris_colourRepl i in
        "Can't unify" ++ indented (showImp (Just i) imps colour (delab i x))
          ++ "with" ++ indented (showImp (Just i) imps colour (delab i y)) ++
--         " (" ++ show x ++ " and " ++ show y ++ ") " ++
        case e of
            Msg "" -> ""
            _ -> "\nSpecifically:" ++
                indented (pshow' i e) ++
                if (opt_errContext (idris_options i)) then showSc i sc else ""
pshow' i (CantConvert x y env)
    = let imps = opt_showimp (idris_options i) in
      let colour = idris_colourRepl i in
          "Can't convert" ++ indented (showImp (Just i) imps colour (delab i x)) ++ "with"
                 ++ indented (showImp (Just i) imps colour (delab i y)) ++
                 if (opt_errContext (idris_options i)) then showSc i env else ""
pshow' i (CantSolveGoal x env)
    = let imps = opt_showimp (idris_options i) in
      let colour = idris_colourRepl i in
          "Can't solve goal " ++ indented (showImp (Just i) imps colour (delab i x)) ++
                 if (opt_errContext (idris_options i)) then showSc i env else ""
pshow' i (UnifyScope n out tm env)
    = let imps = opt_showimp (idris_options i) in
      let colour = idris_colourRepl i in
          "Can't unify" ++ indented (show n) ++ "with"
                 ++ indented (showImp (Just i) imps colour (delab i tm)) ++ "as" ++
                 indented (show out) ++ "is not in scope" ++
                 if (opt_errContext (idris_options i)) then showSc i env else ""
pshow' i (CantInferType t)
    = "Can't infer type for " ++ t
pshow' i (NonFunctionType f ty)
    = let imps = opt_showimp (idris_options i) in
      let colour = idris_colourRepl i in
          showImp (Just i) imps colour (delab i f) ++ " does not have a function type ("
            ++ showImp (Just i) imps colour (delab i ty) ++ ")"
pshow' i (NotEquality tm ty)
    = let imps = opt_showimp (idris_options i) in
      let colour = idris_colourRepl i in
          showImp (Just i) imps colour (delab i tm) ++ " does not have an equality type ("
            ++ showImp (Just i) imps colour (delab i ty) ++ ")"
pshow' i (TooManyArguments f)
    = "Too many arguments for " ++ show f
pshow' i (CantIntroduce ty)
    = let imps = opt_showimp (idris_options i) in
      let colour = idris_colourRepl i in
          "Can't use lambda here: type is " ++ showImp (Just i) imps colour (delab i ty)
pshow' i (InfiniteUnify x tm env)
    = "Unifying " ++ showbasic x ++ " and " ++ show (delab i tm) ++
      " would lead to infinite value" ++
                 if (opt_errContext (idris_options i)) then showSc i env else ""
pshow' i (NotInjective p x y) = "Can't verify injectivity of " ++ show (delab i p) ++
                                " when unifying " ++ show (delab i x) ++ " and " ++
                                                     show (delab i y)
pshow' i (CantResolve c) = "Can't resolve type class " ++ show (delab i c)
pshow' i (CantResolveAlts as) = "Can't disambiguate name: " ++ showSep ", " as
pshow' i (NoTypeDecl n) = "No type declaration for " ++ show n
pshow' i (NoSuchVariable n) = "No such variable " ++ show n
pshow' i (IncompleteTerm t) = "Incomplete term " ++ showImp Nothing True False (delab i t)
pshow' i UniverseError = "Universe inconsistency"
pshow' i ProgramLineComment = "Program line next to comment"
pshow' i (Inaccessible n) = show n ++ " is not an accessible pattern variable"
pshow' i (NonCollapsiblePostulate n)
    = "The return type of postulate " ++ show n ++ " is not collapsible"
pshow' i (AlreadyDefined n) = show n ++ " is already defined"
pshow' i (ProofSearchFail e) = pshow' i e
pshow' i (NoRewriting tm) = "rewrite did not change type " ++ show (delab i tm)
pshow' i (At f e) = show f ++ ":" ++ pshow' i e
pshow' i (Elaborating s n e) = "When elaborating " ++ s ++
                               showqual i n ++ ":\n" ++ pshow' i e
pshow' i (ProviderError msg) = "Type provider error: " ++ msg
pshow' i (LoadingFailed fn e) = "Loading " ++ fn ++ " failed: " ++ pshow' i e
pshow' i (ReflectionError parts orig) = let parts' = map (concat . intersperse " " . map showPart) parts in
                                       concat (intersperse "\n" parts') ++
<<<<<<< HEAD
                                       "\nOriginal error:\n" ++ indented (pshow' i orig)
=======
                                       if (opt_origerr (idris_options i))
                                          then "\nOriginal error:\n" ++ indented (pshow i orig)
                                          else ""
>>>>>>> f5974d9c
      where showPart :: ErrorReportPart -> String
            showPart (TextPart str) = str
            showPart (NamePart n)   = let colour = idris_colourRepl i in
                                      showName (Just i) [] False colour n
            showPart (TermPart tm)  = let colour = idris_colourRepl i
                                      in showImp (Just i) False colour (delab i tm)
            showPart (SubReport rs) = indented . concat . intersperse " " . map showPart $ rs
<<<<<<< HEAD
pshow' i (ReflectionFailed msg err) = "When attempting to perform error reflection, the following internal error occurred:\n" ++
                                     indented (pshow' i err) ++
=======
pshow i (ReflectionFailed msg err) = "When attempting to perform error reflection, the following internal error occurred:\n" ++
                                     indented msg ++
                                     indented (pshow i err) ++
>>>>>>> f5974d9c
                                     "\nThis is probably a bug. Please consider reporting it at " ++ bugaddr


showSc i [] = ""
showSc i xs = "\n\nIn context:\n" ++ showSep "\n" (map showVar (reverse xs))
  where showVar (x, y) = "\t" ++ showbasic x ++ " : " ++ show (delab i y)

showqual :: IState -> Name -> String
showqual i n = showName (Just i) [] False False (dens n)
  where
    dens ns@(NS n _) = case lookupCtxt n (idris_implicits i) of
                              [_] -> n -- just one thing
                              _ -> ns
    dens n = n

showbasic n@(UN _) = show n
showbasic (MN _ s) = str s
showbasic (NS n s) = showSep "." (map str (reverse s)) ++ "." ++ showbasic n
showbasic (SN s) = show s

<|MERGE_RESOLUTION|>--- conflicted
+++ resolved
@@ -201,30 +201,21 @@
 pshow' i (ProviderError msg) = "Type provider error: " ++ msg
 pshow' i (LoadingFailed fn e) = "Loading " ++ fn ++ " failed: " ++ pshow' i e
 pshow' i (ReflectionError parts orig) = let parts' = map (concat . intersperse " " . map showPart) parts in
-                                       concat (intersperse "\n" parts') ++
-<<<<<<< HEAD
-                                       "\nOriginal error:\n" ++ indented (pshow' i orig)
-=======
-                                       if (opt_origerr (idris_options i))
-                                          then "\nOriginal error:\n" ++ indented (pshow i orig)
-                                          else ""
->>>>>>> f5974d9c
-      where showPart :: ErrorReportPart -> String
-            showPart (TextPart str) = str
-            showPart (NamePart n)   = let colour = idris_colourRepl i in
-                                      showName (Just i) [] False colour n
-            showPart (TermPart tm)  = let colour = idris_colourRepl i
-                                      in showImp (Just i) False colour (delab i tm)
-            showPart (SubReport rs) = indented . concat . intersperse " " . map showPart $ rs
-<<<<<<< HEAD
+                                        concat (intersperse "\n" parts') ++
+                                        if (opt_origerr (idris_options i))
+                                           then "\nOriginal error:\n" ++ indented (pshow i orig)
+                                           else ""
+  where showPart :: ErrorReportPart -> String
+        showPart (TextPart str) = str
+        showPart (NamePart n)   = let colour = idris_colourRepl i in
+                                  showName (Just i) [] False colour n
+        showPart (TermPart tm)  = let colour = idris_colourRepl i
+                                  in showImp (Just i) False colour (delab i tm)
+        showPart (SubReport rs) = indented . concat . intersperse " " . map showPart $ rs
 pshow' i (ReflectionFailed msg err) = "When attempting to perform error reflection, the following internal error occurred:\n" ++
-                                     indented (pshow' i err) ++
-=======
-pshow i (ReflectionFailed msg err) = "When attempting to perform error reflection, the following internal error occurred:\n" ++
-                                     indented msg ++
-                                     indented (pshow i err) ++
->>>>>>> f5974d9c
-                                     "\nThis is probably a bug. Please consider reporting it at " ++ bugaddr
+                                      indented msg ++
+                                      indented (pshow i err) ++
+                                      "\nThis is probably a bug. Please consider reporting it at " ++ bugaddr
 
 
 showSc i [] = ""
