--- conflicted
+++ resolved
@@ -229,11 +229,8 @@
                                       "where", "with", "syntax", "proof", "postulate",
                                       "using", "namespace", "class", "instance", "parameters",
                                       "public", "private", "abstract", "implicit",
-<<<<<<< HEAD
-                                      "quoteGoal", "constructor"]
-=======
-                                      "quoteGoal", "if", "then", "else"]
->>>>>>> 375c9863
+                                      "quoteGoal", "constructor",
+                                      "if", "then", "else"]
 
 char :: MonadicParsing m => Char -> m Char
 char = Chr.char
