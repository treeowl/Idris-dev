--- conflicted
+++ resolved
@@ -1035,10 +1035,7 @@
 @
 VerbatimString_t ::=
   '\"\"\"' ~'\"\"\"' '\"\"\"'
-<<<<<<< HEAD
 ;
-=======
->>>>>>> 3e07c44f
 @
  -}
 verbatimStringLiteral :: MonadicParsing m => m String
