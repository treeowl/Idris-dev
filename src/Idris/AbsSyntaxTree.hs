--- conflicted
+++ resolved
@@ -309,12 +309,10 @@
              | ListErrorHandlers
              | SetConsoleWidth ConsoleWidth
              | Apropos String
-<<<<<<< HEAD
              | WhoCalls Name
              | CallsWho Name
-=======
              | MakeDoc String                      -- IdrisDoc
->>>>>>> 028301c8
+
 
 data Opt = Filename String
          | Ver
