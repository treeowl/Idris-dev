{-# LANGUAGE PatternGuards #-}
module IRTS.CodegenJava (codegenJava) where

import           Idris.Core.TT             hiding (mkApp)
import           IRTS.CodegenCommon
import           IRTS.Java.ASTBuilding
import           IRTS.Java.JTypes
import           IRTS.Java.Mangling
import           IRTS.Java.Pom (pomString)
import           IRTS.Lang
import           IRTS.Simplified
import           IRTS.System
import           Util.System

import           Control.Applicative       hiding (Const)
import           Control.Arrow
import           Control.Monad
import           Control.Monad.Error
import qualified Control.Monad.Trans       as T
import           Control.Monad.Trans.State
import           Data.List                 (foldl', isSuffixOf)
import qualified Data.Text                 as T
import qualified Data.Text.IO              as TIO
import qualified Data.Vector.Unboxed       as V
import           Language.Java.Parser
import           Language.Java.Pretty
import           Language.Java.Syntax      hiding (Name)
import qualified Language.Java.Syntax      as J
import           System.Directory
import           System.Exit
import           System.FilePath
import           System.IO
import           System.Process

-----------------------------------------------------------------------
-- Main function
codegenJava :: CodeGenerator
codegenJava cg = codegenJava' [] (simpleDecls cg) (outputFile cg)
                                 (includes cg) (compileLibs cg)
                                 (outputType cg)

codegenJava' :: [(Name, SExp)] -> -- initialization of globals
                [(Name, SDecl)] -> -- decls
                FilePath -> -- output file name
                [String] -> -- headers
                [String] -> -- libs
                OutputType ->
                IO ()
codegenJava' globalInit defs out hdrs libs exec =
  withTgtDir exec out (codegenJava' exec)
  where
    codegenJava' :: OutputType -> FilePath -> IO ()
    codegenJava' Raw tgtDir = do
        srcDir <- prepareSrcDir exec tgtDir
        generateJavaFile globalInit defs hdrs srcDir out
    codegenJava' MavenProject tgtDir = do
      codegenJava' Raw tgtDir
      generatePom tgtDir out libs
    codegenJava' Object tgtDir = do
      codegenJava' MavenProject tgtDir
      invokeMvn tgtDir "compile"
      copyClassFiles tgtDir out
      cleanUpTmp tgtDir
    codegenJava' _  tgtDir = do
        codegenJava' MavenProject tgtDir
        invokeMvn tgtDir "package";
        copyJar tgtDir out
        makeJarExecutable out
        cleanUpTmp tgtDir

-----------------------------------------------------------------------
-- Compiler IO

withTgtDir :: OutputType -> FilePath -> (FilePath -> IO ()) -> IO ()
withTgtDir Raw out action = action (dropFileName out)
withTgtDir MavenProject out action = createDirectoryIfMissing False out >> action out
withTgtDir _ out action = withTempdir (takeBaseName out) action

prepareSrcDir :: OutputType -> FilePath -> IO FilePath
prepareSrcDir Raw tgtDir = return tgtDir
prepareSrcDir _ tgtDir = do
  let srcDir = (tgtDir </> "src" </> "main" </> "java")
  createDirectoryIfMissing True srcDir
  return srcDir

javaFileName :: FilePath -> FilePath -> FilePath
javaFileName srcDir out =
  either error (\ (Ident clsName) -> srcDir </> clsName <.> "java") (mkClassName out)

generateJavaFile :: [(Name, SExp)] -> -- initialization of globals
                    [(Name, SDecl)] -> -- definitions
                    [String] -> -- headers
                    FilePath -> -- Source dir
                    FilePath -> -- output target
                    IO ()
generateJavaFile globalInit defs hdrs srcDir out = do
    let code = either error
                      (prettyPrint)-- flatIndent . prettyPrint)
                      (evalStateT (mkCompilationUnit globalInit defs hdrs out) mkCodeGenEnv)
    writeFile (javaFileName srcDir out) code

pomFileName :: FilePath -> FilePath
pomFileName tgtDir = tgtDir </> "pom.xml"

generatePom :: FilePath -> -- tgt dir
               FilePath -> -- output target
               [String] -> -- libs
               IO ()
generatePom tgtDir out libs = writeFile (pomFileName tgtDir) execPom
  where
    (Ident clsName) = either error id (mkClassName out)
    execPom = pomString clsName (takeBaseName out) libs
  

invokeMvn :: FilePath -> String -> IO ()
invokeMvn tgtDir command = do
   mvnCmd <- getMvn
   let args = ["-f", pomFileName tgtDir]
   (exit, mvout, err) <- readProcessWithExitCode mvnCmd (args ++ [command]) ""
   when (exit /= ExitSuccess) $
     error ("FAILURE: " ++ mvnCmd ++ " " ++ command ++ "\n" ++ err ++ mvout)

classFileDir :: FilePath -> FilePath
classFileDir tgtDir = tgtDir </> "target" </> "classes"

copyClassFiles :: FilePath -> FilePath -> IO ()
copyClassFiles tgtDir out = do
  classFiles <- map (\ clsFile -> classFileDir tgtDir </> clsFile)
                . filter ((".class" ==) . takeExtension)
                <$> getDirectoryContents (classFileDir tgtDir)
  mapM_ (\ clsFile -> copyFile clsFile (takeDirectory out </> takeFileName clsFile)) classFiles

jarFileName :: FilePath -> FilePath -> FilePath
jarFileName tgtDir out = tgtDir </> "target" </> (takeBaseName out) <.> "jar"

copyJar :: FilePath -> FilePath -> IO ()
copyJar tgtDir out =
  copyFile (jarFileName tgtDir out) out

makeJarExecutable :: FilePath -> IO ()
makeJarExecutable out = do
  handle <- openBinaryFile out ReadMode
  contents <- TIO.hGetContents handle
  hClose handle
  handle <- openBinaryFile out WriteMode
  TIO.hPutStr handle (T.append (T.pack jarHeader) contents)
  hFlush handle
  hClose handle
  perms <- getPermissions out
  setPermissions out (setOwnerExecutable True perms)

removePom :: FilePath -> IO ()
removePom tgtDir = removeFile (pomFileName tgtDir)

cleanUpTmp :: FilePath -> IO ()
cleanUpTmp tgtDir = do
  invokeMvn tgtDir "clean"
  removePom tgtDir

-----------------------------------------------------------------------
-- Jar and Pom infrastructure

jarHeader :: String
jarHeader =
  "#!/usr/bin/env sh\n"
  ++ "MYSELF=`which \"$0\" 2>/dev/null`\n"
  ++ "[ $? -gt 0 -a -f \"$0\" ] && MYSELF=\"./$0\"\n"
  ++ "java=java\n"
  ++ "if test -n \"$JAVA_HOME\"; then\n"
  ++ "  java=\"$JAVA_HOME/bin/java\"\n"
  ++ "fi\n"
  ++ "exec \"$java\" $java_args -jar $MYSELF \"$@\"\n"
  ++ "exit 1\n"

-----------------------------------------------------------------------
-- Code generation environment

data CodeGenerationEnv
  = CodeGenerationEnv
  { globalVariables :: [(Name, ArrayIndex)]
  , localVariables  :: [[(Int, Ident)]]
  , localVarCounter :: Int
  }

type CodeGeneration = StateT (CodeGenerationEnv) (Either String)

mkCodeGenEnv :: CodeGenerationEnv
mkCodeGenEnv = CodeGenerationEnv [] [] 0

varPos :: LVar -> CodeGeneration (Either ArrayIndex Ident)
varPos (Loc i) = do
  vars <- (concat . localVariables) <$> get
  case lookup i vars of
    (Just varName) -> return (Right varName)
    Nothing -> throwError $ "Invalid local variable id: " ++ show i
varPos (Glob name) = do
  vars <- globalVariables <$> get
  case lookup name vars of
    (Just varIdx) -> return (Left varIdx)
    Nothing -> throwError $ "Invalid global variable id: " ++ show name

pushScope :: CodeGeneration ()
pushScope =
  modify (\ env -> env { localVariables = []:(localVariables env) })

popScope :: CodeGeneration ()
popScope = do
  env <- get
  let lVars = tail $ localVariables env
  let vC = if null lVars then 0 else localVarCounter env
  put $ env { localVariables = tail (localVariables env)
            , localVarCounter = vC }

setVariable :: LVar -> CodeGeneration (Either ArrayIndex Ident)
setVariable (Loc i) = do
  env <- get
  let lVars = localVariables env
  let getter = localVar $ localVarCounter env
  let lVars' = ((i, getter) : head lVars) : tail lVars
  put $ env { localVariables = lVars'
            , localVarCounter = 1 + localVarCounter env}
  return (Right getter)
setVariable (Glob n) = do
  env <- get
  let gVars = globalVariables env
  let getter = globalContext @! length gVars
  let gVars' = (n, getter):gVars
  put (env { globalVariables = gVars' })
  return (Left getter)

pushParams :: [Ident] -> CodeGeneration ()
pushParams paramNames =
  let varMap = zipWith (flip (,)) paramNames [0..] in
  modify (\ env -> env { localVariables = varMap:(localVariables env)
                       , localVarCounter = (length varMap) + (localVarCounter env) })

flatIndent :: String -> String
flatIndent (' ' : ' ' : xs) = flatIndent xs
flatIndent (x:xs) = x:flatIndent xs
flatIndent [] = []

-----------------------------------------------------------------------
-- Maintaining control structures over code blocks

data BlockPostprocessor
  = BlockPostprocessor
  { ppInnerBlock :: [BlockStmt] -> Exp -> CodeGeneration [BlockStmt]
  , ppOuterBlock :: [BlockStmt] -> CodeGeneration [BlockStmt]
  }

ppExp :: BlockPostprocessor -> Exp -> CodeGeneration [BlockStmt]
ppExp pp exp = ((ppInnerBlock pp) [] exp) >>= ppOuterBlock pp

addReturn :: BlockPostprocessor
addReturn =
  BlockPostprocessor
  { ppInnerBlock = (\ block exp -> return $ block ++ [jReturn exp])
  , ppOuterBlock = return
  }

ignoreResult :: BlockPostprocessor
ignoreResult =
  BlockPostprocessor
  { ppInnerBlock = (\ block exp -> return block)
  , ppOuterBlock = return
  }

ignoreOuter :: BlockPostprocessor -> BlockPostprocessor
ignoreOuter pp = pp { ppOuterBlock = return }

throwRuntimeException :: BlockPostprocessor -> BlockPostprocessor
throwRuntimeException pp =
  pp
  { ppInnerBlock =
       (\ blk exp -> return $
         blk ++ [ BlockStmt $ Throw
                    ( InstanceCreation
                      []
                      (toClassType runtimeExceptionType)
                      [exp]
                      Nothing
                    )
                ]
       )
  }


rethrowAsRuntimeException :: BlockPostprocessor -> BlockPostprocessor
rethrowAsRuntimeException pp =
  pp
  { ppOuterBlock =
      (\ blk -> do
          ex <- ppInnerBlock (throwRuntimeException pp) [] (ExpName $ J.Name [Ident "ex"])
          ppOuterBlock pp
            $ [ BlockStmt $ Try
                  (Block blk)
                  [Catch (FormalParam [] exceptionType False (VarId (Ident "ex"))) $
                    Block ex
                  ]
                  Nothing
              ]
      )
  }

-----------------------------------------------------------------------
-- File structure

mkCompilationUnit :: [(Name, SExp)] -> [(Name, SDecl)] -> [String] -> FilePath -> CodeGeneration CompilationUnit
mkCompilationUnit globalInit defs hdrs out = do
  clsName <- mkClassName out
  CompilationUnit Nothing ( [ ImportDecl False idrisRts True
                            , ImportDecl True idrisPrelude True
                            , ImportDecl False bigInteger False
                            , ImportDecl False runtimeException False
                            , ImportDecl False byteBuffer False
                            ] ++ otherHdrs
                          )
                          <$> mkTypeDecl clsName globalInit defs
  where
    idrisRts = J.Name $ map Ident ["org", "idris", "rts"]
    idrisPrelude = J.Name $ map Ident ["org", "idris", "rts", "Prelude"]
    bigInteger = J.Name $ map Ident ["java", "math", "BigInteger"]
    runtimeException = J.Name $ map Ident ["java", "lang", "RuntimeException"]
    byteBuffer = J.Name $ map Ident ["java", "nio", "ByteBuffer"]
    otherHdrs = map ( (\ name -> ImportDecl False name False)
                      . J.Name
                      . map (Ident . T.unpack)
                      . T.splitOn (T.pack ".")
                      . T.pack)
                $ filter (not . isSuffixOf ".h") hdrs

-----------------------------------------------------------------------
-- Main class

mkTypeDecl :: Ident -> [(Name, SExp)] -> [(Name, SDecl)] -> CodeGeneration [TypeDecl]
mkTypeDecl name globalInit defs =
  (\ body -> [ClassTypeDecl $ ClassDecl [ Public
                                        ,  Annotation $ SingleElementAnnotation
                                           (jName "SuppressWarnings")
                                           (EVVal . InitExp $ jString "unchecked")
                                        ]
              name
              []
              Nothing
              []
              body])
  <$> mkClassBody globalInit (map (second (prefixCallNamespaces name)) defs)

mkClassBody :: [(Name, SExp)] -> [(Name, SDecl)] -> CodeGeneration ClassBody
mkClassBody globalInit defs =
  (\ globals defs -> ClassBody . (globals++) . addMainMethod . mergeInnerClasses $ defs)
  <$> mkGlobalContext globalInit
  <*> mapM mkDecl defs

mkGlobalContext :: [(Name, SExp)] -> CodeGeneration [Decl]
mkGlobalContext [] = return []
mkGlobalContext initExps = do
  pushScope
  varInit <-
    mapM (\ (name, exp) -> do
           pos <- setVariable (Glob name)
           mkUpdate ignoreResult (Glob name) exp
         ) initExps
  popScope
  return [ MemberDecl $ FieldDecl [Private, Static, Final]
                                      (array objectType)
                                      [ VarDecl (VarId $ globalContextID). Just . InitExp
                                        $ ArrayCreate objectType [jInt $ length initExps] 0
                                      ]
         , InitDecl True (Block $ concat varInit)
         ]

addMainMethod :: [Decl] -> [Decl]
addMainMethod decls
  | findMainMethod decls = mkMainMethod : decls
  | otherwise = decls
  where
    findMainMethod ((MemberDecl (MethodDecl _ _ _ name [] _ _)):_)
      | name == mangle' (sMN 0 "runMain") = True
    findMainMethod (_:decls) = findMainMethod decls
    findMainMethod [] = False

mkMainMethod :: Decl
mkMainMethod =
  simpleMethod
    [Public, Static]
    Nothing
    "main"
    [FormalParam [] (array stringType) False (VarId $ Ident "args")]
    $ Block [ BlockStmt . ExpStmt
              $ call "idris_initArgs" [ jConst "args" ]
            , BlockStmt . ExpStmt $ call (mangle' (sMN 0 "runMain")) []
            ]

-----------------------------------------------------------------------
-- Inner classes (idris namespaces)

mergeInnerClasses :: [Decl] -> [Decl]
mergeInnerClasses = foldl' mergeInner []
  where
    mergeInner ((decl@(MemberDecl (MemberClassDecl (ClassDecl priv name targs ext imp (ClassBody body))))):decls)
               decl'@(MemberDecl (MemberClassDecl (ClassDecl _ name' _ ext' imp' (ClassBody body'))))
      | name == name' =
        (MemberDecl $ MemberClassDecl $
                    ClassDecl priv
                              name
                              targs
                              (mplus ext ext')
                              (imp ++ imp')
                              (ClassBody $ mergeInnerClasses (body ++ body')))
        : decls
      | otherwise = decl:(mergeInner decls decl')
    mergeInner (decl:decls) decl' = decl:(mergeInner decls decl')
    mergeInner [] decl' = [decl']



mkDecl :: (Name, SDecl) -> CodeGeneration Decl
mkDecl ((NS n (ns:nss)), decl) =
  (\ name body ->
    MemberDecl $ MemberClassDecl $ ClassDecl [Public, Static] name [] Nothing [] body)
  <$> mangle (UN ns)
  <*> mkClassBody [] [(NS n nss, decl)]
mkDecl (_, SFun name params stackSize body) = do
  (Ident methodName) <- mangle name
  methodParams <- mapM mkFormalParam params
  paramNames <- mapM mangle params
  pushParams paramNames
  methodBody <- mkExp addReturn body
  popScope
  return $
    simpleMethod [Public, Static] (Just objectType) methodName methodParams
      (Block methodBody)

mkFormalParam :: Name -> CodeGeneration FormalParam
mkFormalParam name =
  (\ name -> FormalParam [Final] objectType False (VarId name))
  <$> mangle name

-----------------------------------------------------------------------
-- Expressions

-- | Compile a simple expression and use the given continuation to postprocess
-- the resulting value.
mkExp :: BlockPostprocessor -> SExp -> CodeGeneration [BlockStmt]
-- Variables
mkExp pp (SV var) =
  (Nothing <>@! var) >>= ppExp pp

-- Applications
mkExp pp (SApp pushTail name args) =
  mkApp pushTail name args >>= ppExp pp

-- Bindings
mkExp pp (SLet    var newExp inExp) =
  mkLet pp var newExp inExp
mkExp pp (SUpdate var@(Loc i) newExp) = -- can only update locals
  mkUpdate pp var newExp
mkExp pp (SUpdate var newExp) =
  mkExp pp newExp

-- Objects
mkExp pp (SCon conId _ args) =
  mkIdrisObject conId args >>= ppExp pp

-- Case expressions
mkExp pp (SCase    var alts) = mkCase pp True var alts
mkExp pp (SChkCase var alts) = mkCase pp False var alts

-- Projections
mkExp pp (SProj var i) =
  mkProjection var i >>= ppExp pp

-- Constants
mkExp pp (SConst c) =
  ppExp pp $ mkConstant c

-- Foreign function calls
mkExp pp (SForeign lang resTy text params) =
  mkForeign pp lang resTy text params

-- Primitive functions
mkExp pp (SOp LFork [arg]) =
  (mkThread arg) >>= ppExp pp
mkExp pp (SOp LPar [arg]) =
  (Nothing <>@! arg) >>= ppExp pp
mkExp pp (SOp LRegisterPtr [ptr, i]) =
  (Nothing <>@! ptr) >>= ppExp pp
mkExp pp (SOp LNoOp args) =
  (Nothing <>@! (last args)) >>= ppExp pp
mkExp pp (SOp LNullPtr args) =
  ppExp pp $ Lit Null
mkExp pp (SOp op args) =
  (mkPrimitiveFunction op args) >>= ppExp pp

-- Empty expressions
mkExp pp (SNothing) = ppExp pp $ Lit Null

-- Errors
mkExp pp (SError err) = ppExp (throwRuntimeException pp) (jString err)

-----------------------------------------------------------------------
-- Variable access

(<>@!) :: Maybe J.Type -> LVar -> CodeGeneration Exp
(<>@!) Nothing var =
  either ArrayAccess (\ n -> ExpName $ J.Name [n]) <$> varPos var
(<>@!) (Just castTo) var =
  (castTo <>) <$> (Nothing <>@! var)

-----------------------------------------------------------------------
-- Application (wrap method calls in tail call closures)

mkApp :: Bool -> Name -> [LVar] -> CodeGeneration Exp
mkApp False name args =
  (\ methodName params ->
    (idrisClosureType ~> "unwrapTailCall") [call methodName params]
  )
  <$> mangleFull name
  <*> mapM (Nothing <>@!) args
mkApp True name args = mkMethodCallClosure name args

mkMethodCallClosure :: Name -> [LVar] -> CodeGeneration Exp
mkMethodCallClosure name args =
  (\ name args -> closure (call name args))
  <$> mangleFull name
  <*> mapM (Nothing <>@!) args

-----------------------------------------------------------------------
-- Updates (change context array) and Let bindings (Update, execute)

mkUpdate :: BlockPostprocessor -> LVar -> SExp -> CodeGeneration [BlockStmt]
mkUpdate pp var exp =
  mkExp
    ( pp
      { ppInnerBlock =
           (\ blk rhs -> do
               pos <- setVariable var
               vExp <- Nothing <>@! var
               ppInnerBlock pp (blk ++ [pos @:= rhs]) vExp
           )
      }
    ) exp

mkLet :: BlockPostprocessor -> LVar -> SExp -> SExp -> CodeGeneration [BlockStmt]
mkLet pp var@(Loc pos) newExp inExp =
  mkUpdate (pp { ppInnerBlock =
                    (\ blk _ -> do
                        inBlk <- mkExp pp inExp
                        return (blk ++ inBlk)
                    )
               }
           ) var newExp
mkLet _ (Glob _) _ _ = T.lift $ Left "Cannot let bind to global variable"

-----------------------------------------------------------------------
-- Object creation

mkIdrisObject :: Int -> [LVar] -> CodeGeneration Exp
mkIdrisObject conId args =
  (\ args ->
    InstanceCreation [] (toClassType idrisObjectType) ((jInt conId):args) Nothing
  )
  <$> mapM (Nothing <>@!) args

-----------------------------------------------------------------------
-- Case expressions

mkCase :: BlockPostprocessor -> Bool -> LVar -> [SAlt] -> CodeGeneration [BlockStmt]
mkCase pp checked var cases
  | isDefaultOnlyCase cases = mkDefaultMatch pp cases
  | isConstCase cases = do
    ifte <- mkConstMatch (ignoreOuter pp) (\ pp -> mkDefaultMatch pp cases) var cases
    ppOuterBlock pp [BlockStmt ifte]
  | otherwise = do
    switchExp <- mkGetConstructorId checked var
    matchBlocks <- mkConsMatch (ignoreOuter pp) (\ pp -> mkDefaultMatch pp cases) var cases
    ppOuterBlock pp [BlockStmt $ Switch switchExp matchBlocks]

isConstCase :: [SAlt] -> Bool
isConstCase ((SConstCase _ _):_) = True
isConstCase ((SDefaultCase _):cases) = isConstCase cases
isConstCase _ = False

isDefaultOnlyCase :: [SAlt] -> Bool
isDefaultOnlyCase [SDefaultCase _] = True
isDefaultOnlyCase [] = True
isDefaultOnlyCase _ = False

mkDefaultMatch :: BlockPostprocessor -> [SAlt] -> CodeGeneration [BlockStmt]
mkDefaultMatch pp (x@(SDefaultCase branchExpression):_) =
  do pushScope
     stmt <- mkExp pp branchExpression
     popScope
     return stmt
mkDefaultMatch pp (x:xs) = mkDefaultMatch pp xs
mkDefaultMatch pp [] =
  ppExp (throwRuntimeException pp) (jString "Non-exhaustive pattern")

mkMatchConstExp :: LVar -> Const -> CodeGeneration Exp
mkMatchConstExp var c
  | isPrimitive cty =
    (\ var -> (primFnType ~> opName (LEq undefined)) [var, jc] ~==~ jInt 1)
    <$> (Just cty <>@! var)
  | isArray cty =
    (\ var -> (arraysType ~> "equals") [var, jc])
    <$> (Just cty <>@! var)
  | isString cty =
    (\ var -> ((primFnType ~> opName (LStrEq)) [var, jc] ~==~ jInt 1))
    <$> (Just cty <>@! var)
  | otherwise =
    (\ var -> (var ~> "equals") [jc])
    <$> (Just cty <>@! var)
  where
    cty = constType c
    jc = mkConstant c

mkConstMatch :: BlockPostprocessor ->
                (BlockPostprocessor -> CodeGeneration [BlockStmt]) ->
                LVar ->
                [SAlt] ->
                CodeGeneration Stmt
mkConstMatch pp getDefaultStmts var ((SConstCase constant branchExpression):cases) = do
  matchExp <- mkMatchConstExp var constant
  pushScope
  branchBlock <- mkExp pp branchExpression
  popScope
  otherBranches <- mkConstMatch pp getDefaultStmts var cases
  return
    $ IfThenElse matchExp (StmtBlock $ Block branchBlock) otherBranches
mkConstMatch pp getDefaultStmts var (c:cases) = mkConstMatch pp getDefaultStmts var cases
mkConstMatch pp getDefaultStmts _ [] = do
  defaultBlock <- getDefaultStmts pp
  return $ StmtBlock (Block defaultBlock)

mkGetConstructorId :: Bool -> LVar -> CodeGeneration Exp
mkGetConstructorId True var =
  (\ var -> ((idrisObjectType <> var) ~> "getConstructorId") [])
  <$> (Nothing <>@! var)
mkGetConstructorId False var =
  (\ var match ->
    Cond (InstanceOf var (toRefType idrisObjectType)) match (jInt (-1))
  )
  <$> (Nothing <>@! var)
  <*> mkGetConstructorId True var

mkConsMatch :: BlockPostprocessor ->
               (BlockPostprocessor -> CodeGeneration [BlockStmt]) ->
               LVar ->
               [SAlt] ->
               CodeGeneration [SwitchBlock]
mkConsMatch pp getDefaultStmts var ((SConCase parentStackPos consIndex _ params branchExpression):cases) = do
  pushScope
  caseBranch <- mkCaseBinding pp var parentStackPos params branchExpression
  popScope
  otherBranches <- mkConsMatch pp getDefaultStmts var cases
  return $
    (SwitchBlock (SwitchCase $ jInt consIndex) caseBranch):otherBranches
mkConsMatch pp getDefaultStmts var (c:cases)  = mkConsMatch pp getDefaultStmts var cases
mkConsMatch pp getDefaultStmts _ [] = do
  defaultBlock <- getDefaultStmts pp
  return $
    [SwitchBlock Default defaultBlock]

mkCaseBinding :: BlockPostprocessor -> LVar -> Int -> [Name] -> SExp -> CodeGeneration [BlockStmt]
mkCaseBinding pp var stackStart params branchExpression =
  mkExp pp (toLetIn var stackStart params branchExpression)
  where
    toLetIn :: LVar -> Int -> [Name] -> SExp -> SExp
    toLetIn var stackStart members start =
      foldr
        (\ pos inExp -> SLet (Loc (stackStart + pos)) (SProj var pos) inExp)
        start
        [0.. (length members - 1)]

-----------------------------------------------------------------------
-- Projection (retrieve the n-th field of an object)

mkProjection :: LVar -> Int -> CodeGeneration Exp
mkProjection var memberNr =
  (\ var -> ArrayAccess $ ((var ~> "getData") []) @! memberNr)
  <$> (Just idrisObjectType <>@! var)

-----------------------------------------------------------------------
-- Constants

mkConstantArray :: (V.Unbox a) => J.Type -> (a -> Const) -> V.Vector a -> Exp
mkConstantArray cty elemToConst elems =
  ArrayCreateInit
    cty
    0
    (ArrayInit . map (InitExp . mkConstant . elemToConst) $ V.toList elems)

mkConstant :: Const -> Exp
mkConstant c@(I        x) = constType c <> (Lit . Word $ toInteger x)
mkConstant c@(BI       x) = bigInteger (show x)
mkConstant c@(Fl       x) = constType c <> (Lit . Double $ x)
mkConstant c@(Ch       x) = constType c <> (Lit . Char $ x)
mkConstant c@(Str      x) = constType c <> (Lit . String $ x)
mkConstant c@(B8       x) = constType c <> (Lit . Word $ toInteger x)
mkConstant c@(B16      x) = constType c <> (Lit . Word $ toInteger x)
mkConstant c@(B32      x) = constType c <> (Lit . Word $ toInteger x)
mkConstant c@(B64      x) = (bigInteger (show c) ~> "longValue") []
mkConstant c@(B8V      x) = mkConstantArray (constType c) B8  x
mkConstant c@(B16V     x) = mkConstantArray (constType c) B16 x
mkConstant c@(B32V     x) = mkConstantArray (constType c) B32 x
mkConstant c@(B64V     x) = mkConstantArray (constType c) B64 x
mkConstant c@(AType    x) = ClassLit (Just $ box (constType c))
mkConstant c@(StrType   ) = ClassLit (Just $ stringType)
mkConstant c@(PtrType   ) = ClassLit (Just $ objectType)
<<<<<<< HEAD
mkConstant c@(ManagedPtrType) = ClassLit (Just $ objectType)
=======
mkConstant c@(BufferType) = ClassLit (Just $ bufferType)
>>>>>>> 3c58bbf9
mkConstant c@(VoidType  ) = ClassLit (Just $ voidType)
mkConstant c@(Forgot    ) = ClassLit (Just $ objectType)

-----------------------------------------------------------------------
-- Foreign function calls

mkForeign :: BlockPostprocessor -> FLang -> FType -> String -> [(FType, LVar)] -> CodeGeneration [BlockStmt]
mkForeign pp (LANG_C) resTy text params = mkForeign pp (LANG_JAVA FStatic) resTy text params
mkForeign pp (LANG_JAVA callType) resTy text params
  | callType <- FStatic      = do
    method <- liftParsed (parser name text)
    args <- foreignVarAccess params
    wrapReturn resTy (call method args)
  | callType <- FObject      = do
    method <- liftParsed (parser ident text)
    (tgt:args) <- foreignVarAccess params
    wrapReturn resTy ((tgt ~> (show $ pretty method)) args)
  | callType <- FConstructor = do
    clsTy <- liftParsed (parser classType text)
    args <- foreignVarAccess params
    wrapReturn resTy (InstanceCreation [] clsTy args Nothing)
  where
    foreignVarAccess args =
      mapM (\ (fty, var) -> (foreignType fty <>@! var)) args

    pp' = rethrowAsRuntimeException pp

    wrapReturn FUnit exp =
      ((ppInnerBlock pp') [BlockStmt $ ExpStmt exp] (Lit Null)) >>= ppOuterBlock pp'
    wrapReturn _     exp =
      ((ppInnerBlock pp') [] exp) >>= ppOuterBlock pp'

-----------------------------------------------------------------------
-- Primitive functions

mkPrimitiveFunction :: PrimFn -> [LVar] -> CodeGeneration Exp
mkPrimitiveFunction op args =
  (\ args -> (primFnType ~> opName op) (endiannessArguments op ++ args))
  <$> sequence (zipWith (\ a t -> (Just t) <>@! a) args (sourceTypes op))

mkThread :: LVar -> CodeGeneration Exp
mkThread arg =
  (\ closure -> (closure ~> "fork") []) <$> mkMethodCallClosure (sMN 0 "EVAL") [arg]

<|MERGE_RESOLUTION|>--- conflicted
+++ resolved
@@ -708,11 +708,8 @@
 mkConstant c@(AType    x) = ClassLit (Just $ box (constType c))
 mkConstant c@(StrType   ) = ClassLit (Just $ stringType)
 mkConstant c@(PtrType   ) = ClassLit (Just $ objectType)
-<<<<<<< HEAD
 mkConstant c@(ManagedPtrType) = ClassLit (Just $ objectType)
-=======
 mkConstant c@(BufferType) = ClassLit (Just $ bufferType)
->>>>>>> 3c58bbf9
 mkConstant c@(VoidType  ) = ClassLit (Just $ voidType)
 mkConstant c@(Forgot    ) = ClassLit (Just $ objectType)
 
