--- conflicted
+++ resolved
@@ -165,17 +165,7 @@
 VAL idris_concat(VM* vm, VAL l, VAL r) {
     char *ls = GETSTR(l);
     char *rs = GETSTR(r);
-<<<<<<< HEAD
-    Closure* cl = allocate(vm, sizeof(ClosureType) + sizeof(char*) +
-                               strlen(ls) + strlen(rs) + 1);
-=======
     Closure* cl = allocate(vm, sizeof(Closure) + strlen(ls) + strlen(rs) + 1);
-    // Oops! problem if the second allocate triggers a gc because cl has
-    // to be a root. Fix by allocating all in one go.
-
-    // Also note that l/r may be in from space, so don't delete after collection,
-    // rather, delete just before the next collection.
->>>>>>> 0433650a
     cl -> ty = STRING;
     cl -> info.str = (char*)cl + sizeof(Closure);
     strcpy(cl -> info.str, ls);
