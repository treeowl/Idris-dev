--- conflicted
+++ resolved
@@ -6,12 +6,7 @@
 #include <string.h>
 
 
-<<<<<<< HEAD
-const char usage[] =
-    "\n"                                                        \
-=======
 #define USAGE "\n"                                              \
->>>>>>> dce35696
     "Usage: <prog> [+RTS <rtsopts> -RTS] <args>\n\n"            \
     "Options:\n\n"                                              \
     "  -?    Print this message and exits.\n"                   \
