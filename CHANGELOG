New in 0.9.15:
--------------
* Two new tactics: skip and fail. Skip does nothing, and fail takes a string as an argument and produces it as an error.
* Corresponding reflected tactics Skip and Fail. Reflected Fail takes a list of ErrorReportParts as an argument, like error handlers produce, allowing access to the pretty-printer.
<<<<<<< HEAD
* The proof arguments in the List library functions are now implicit and solved automatically
=======
* Stop showing irrelevant and inaccessible internal names in the interactive prover
>>>>>>> d947282d

New in 0.9.14:
--------------
* Tactic for case analysis in proofs
* Induction and case tactic now work on expressions
* Support for running tests for a package with the tests section of .ipkg files and the
  --testpkg command-line option
* Clearly distinguish between type providers and postulate providers at the use site
* Allow dependent function syntax to be overridden in dsl blocks, similarly to
  functions and let. The keyword for this is "pi".
* Updated 'effects' library, with simplified API
* All new JavaScript backend (avoids callstack overflows)
* Add support for %lib directive for NodeJS
* Quasiquotes and quasiquote patterns allow easier work with reflected terms.
  `(EXPR) quasiquotes EXPR, causing the elaborator to be used to produce a reflected
  version of it. Subterms prefixed with ~ are unquoted - on the RHS, they are reflected
  terms to splice in, while on the LHS they are patterns.
  A quasiquote expression can be given a goal type for the elaborator, which helps with
  disambiguation. For instance, `(() : ()) quotes the unit constructor, while `(() : Type)
  quotes the unit type.
  Both goal types and quasiquote are typechecked in the global environment.
* Better inference of unbound implicits

New in 0.9.13:
--------------
* IDE support for retrieving structured information about metavariables
* Experimental Bits support for JavaScript
* IdrisDoc: a Haddock- and JavaDoc-like HTML documentation generator
* Command line option -e (or --eval) to evaluate expressions without loading the
  REPL. This is useful for writing more portable tests.
* Many more of the basic functions and datatypes are documented.
* Primitive types such as Int and String are documented
* Removed javascript lib in favor of idris-hackers/iQuery
* Specify codegen for :compile REPL command (e.g. :compile javascript program.js)
* Remove :info REPL command, subsume and enhance its functionality in the :doc command
* New (first class) nested record update/access syntax:
  record { a->b->c = val } x -- sets field accessed by c (b (a x)) to val
  record { a->b->c } x -- accesses field, equivalent to c (b (a x))
* The banner at startup can be suppressed by adding :set nobanner to the initialisation script.
* :apropos now accepts space-delimited lists of query items, and searches for the conjunction
  of its inputs. It also accepts binder syntax as search strings - for instance, -> finds
  functions.
* Totality errors are now treated as warnings until code generation time, when they become
  errors again. This allows users to use the interactive editing features to fix totality
  issues, but no programs that violate the stated assumptions will actually run.
* Added :makelemma command, which adds a new top level definition to solve
  a metavariable.
* Extend :addclause to add instance bodies as well as definitions
* Reverse parameters to BoundedList -- now matches Vect, and is easier to instantiate classes.
* Move foldl into Foldable so it can be overridden.
* Experimental :search REPL command for finding functions by type

Internal changes

* New implementation of erasure

New in 0.9.12:
--------------

* Proof search now works for metavariables in types, giving some interactive
  type inference.
* New 'Lazy' type, replacing laziness annotations.
* JavaScript and Node codegen now understand the %include directive.
* Concept of 'null' is now understood in the JavaScript and Node codegen.
* Lots of performance patches for generated JavaScript.
* New commands :eval (:e) and :type (:t) in the prover, which either normalise
  or show the type of expressions.
* Allow type providers to return postulates in addition to terms.
* Syntax for dealing with match failure in <- and pattern matching let.
* New syntax for inline documentation. Documentation starts with |||, and
  arguments are documented by preceding their name with @. Example:
  ||| Add two natural numbers
  ||| @ n the first number (examined by the function)
  ||| @ m the second number (not examined)
  plus (n, m : Nat) -> Nat
* Allow the auto-solve behaviour in the prover to be disabled, for easier 
  debugging of proof automation. Use ":set autosolve" and ":unset autosolve".
* Updated 'effects' library
* New :apropos command at REPL to search documentation, names, and types
* Unification errors are now slightly more informative
* Support mixed induction/coinduction with 'Inf' type
* Add 'covering' function option, which checks whether a function and all
  descendants cover all possible inputs

New in 0.9.11:
--------------

* Agda-style equational reasoning (in Syntax.PreorderReasoning)
* 'case' construct now abstracts over the scrutinee in its type
* Added label type 'name (equivalent to the empty type).
  This is intended for field/effect disambiguation. "name" can be any
  valid identifier. Two labels are definitionally equal if they have the
  same name.
* General improvements in error messages, especially %error_reverse
  annotation, which allows a hint as to how to display a term in error
  messages
* --ideslave mode now transmits semantic information about many of the
  strings that it emits, which can be used by clients to implement
  semantic highlighting like that of the REPL. This has been implemented
  in the Emacs mode and the IRC bot, which can serve as examples.
* New expression form: with NAME EXPR privileges the namespace NAME
  when disambiguating overloaded names. For example, it is possible to
  write "with Vect [1,2,3]" at the REPL instead of "the (Vect _ _) [1,2,3]",
  because the Vect constructors are defined in a namespace called Vect.
* assert_smaller internal function, which marks an expression as smaller than
  a pattern for use in totality checking. 
  e.g. "assert_smaller (x :: xs) (f xs)" asserts that "f xs" will always be
  structurally smaller than "(x :: xs)"
* assert_total internal function, which marks a subexpression as assumed to
  be total, e.g "assert_total (tail (x :: xs))".
* Terminal width is automatically detected if Idris is compiled with curses
  support. If curses is not available, automatic mode assumes 80 columns.
* Changed argument order for Prelude.Either.either.
* Experimental 'neweffects' library, intended to replace 'effects' in the
  next release.

Internal changes

* Faster elaboration
* Smaller .ibc files
* Pretty-printer now used for all term output


New in 0.9.10:
--------------

* Type classes now implemented as dependent records, meaning that method
  types may now depend on earlier methods.
* More flexible class instance resolution, so that function types and lambda
  expressions can be made instances of a type class.
* Add !expr notation for implicit binding of intermediate results in 
  monadic/do/etc expressions.
* Extend Effects package to cope with possibly failing operations, using
  "if_valid", "if_error", etc.
* At the REPL, "it" now refers to the previous expression.
* Semantic colouring at the REPL. Turn this off with --nocolour.
* Some prettifying of error messages.
* The contents of ~/.idris/repl/init are run at REPL start-up.
* The REPL stores a command history in ~/.idris/repl/history.
* The [a..b], [a,b..c], [a..], and [a,b..] syntax now pass the totality
  checker and can thus be used in types. The [x..] syntax now returns an
  actually infinite stream.
* Add '%reflection' option for functions, for compile-time operations on
  syntax.
* Add expression form 'quoteGoal x by p in e' which applies p to the expected
  expression type and binds the result to x in the scope e.
* Performance improvements in Strings library.
* Library reorganisation, separated into prelude/ and base/.

Internal changes

* New module/dependency tree checking.
* New parser implementation with more precise errors.
* Improved type class resolution.
* Compiling Nat via GMP integers.
* Performance improvements in elaboration.
* Improvements in termination checking.
* Various REPL commands to support interactive editing, and a client/server
  mode to allow external invocation of REPL commands.

New in 0.9.9:
-------------

* Apply functions by return type, rather than with arguments:
  "t <== f" means "apply f with arguments such that it returns a value
  of type t"
* Allow the result type of a rewrite to be specified
* Allow names to be attached to provisional definitions
  lhs ?= {name} rhs -- generates a lemma called 'name' which makes the
  types of the lhs and rhs match. {name} is optional - a unique name is
  generated if it is absent.
* Experimental LLVM backend
* Added Data.HVect module
* Fix fromInteger to take an Integer, rather than an Int
* Integer literals for Fin
* Renamed O to Z, and fO to fZ
* Swapped Vect arguments, now Vect : Nat -> Type -> Type
* Added DecEq instances
* Add 'equiv' tactic, which rewrites a goal to an equivalent (convertible) goal

Internal changes

* Add annotation for unification traces
* Add 'mrefine' tactic for refining by matching against a type
* Type class resolution fixes
* Much faster coverage checking

New in 0.9.8:
-------------

User visible changes:

* Added "rewrite ... in ..." construct
* Allow type class constraints in 'using' clauses
* Renamed EFF to EFFECT in Effect package
* Experimental Java backend
* Tab completion in REPL
* Dynamic loading of C libraries in the interpreter
* Testing IO actions at the REPL with :x command
* Improve rendering of :t
* Fixed some INTERNAL ERROR messages

Internal changes:

* Fix non-linear pattern checking
* Improved name disambiguation
* More flexible unification and elaboration of lambdas
* Various unification and totality checking bug fixes

New in 0.9.7:
-------------

User visible changes:

* 'implicit' keyword, for implicit type conversion
* Added Effects package
* Primitives for 8,16,32 and 64 bit integers

Internal changes:

* Change unification so that it keeps track of failed constraints in case
  later information helps to resolve them
* Distinguishing parameters and indices in data types
* Faster termination/coverage checking
* Split 'javascript' target into 'javascript' and 'node'

New in 0.9.6:
-------------

User visible changes:

* The type of types is now 'Type' rather than 'Set'
* Forward declarations of data allowed
  - supporting induction recursion and mutually recursive data
* Type inference of definitions in 'where' clauses
  - Provided that the type can be completely determined from the first
    application of the function (in the top level definition)
* 'mutual' blocks added
  - effect is to elaborate all types of declarations in the block before
    elaborating their definitions
  - allows inductive-recursive definitions
* Expression inspected by 'with' clause now abstracted from the goal
  - i.e. "magic" with
* Implicit arguments will be added automatically only if their initial
  letter is lower case, or they are in a using declaration
* Added documentation comments (Haddock style) and ':doc' REPL command
* Pattern matching on strings, big integers and characters
* Added System.Concurrency modules
* Added 'postulate' declarations
* Allow type annotations on 'let' tactic
* EXPERIMENTAL JavaScript generation, with '--target javascript' option

Internal changes:

* Separate inlining methods at compile-time and run-time
* Fixed nested parameters blocks 
* Improve efficiency of elaborator by:
   - only normalising when necessary
   - reducing backtracking with resolving ambiguities
* Better compilation of case trees

New in 0.9.5:
-------------

User visible changes:

* Added codata
  - as data declarations, but constructor arguments are evaluated lazily
  - functions which return a codata type do not reduce at compile time
* Added 'parameters' blocks
* Allow local data definitions in where blocks
* Added '%default' directive to declare total-by-default or partial-by-default
  for functions, and a corresponding "partial" reserved words to mark functions
  as allowed to be partial. Also "--total" and "--partial" added as command
  line options.
* Command line option "--warnpartial" for flagging all undeclared
  partial functions, without error.
* New termination checker supporting mutually recursive definitions.
* Added ':load' command to REPL, for loading a new file
* Added ':module' command to REPL, for adding modules
* Renamed library modules (now have initial capital)

Internal changes:

* Several improvements and fixes to unification
* Added collapsing optimisation and more aggressive erasure

New in 0.9.4:
-------------

User visible changes:

* Simple packaging system
* Added --dumpc flag for displaying generated code

Internal changes:

* Improve overloading resolution (especially where this is a type error)
* Various important bug fixes with evaluation and compilation
* More aggressive compile-time evaluation

New in 0.9.3:
-------------

User visible changes:

* Added binding forms to syntax rules
* Named class instances
* Added ':set' command, with options 'errorcontext' for displaying local
  variables in scope when a unification error occurs, and 'showimplicits'
  for displaying elaborated terms in full
* Added '--errorcontext' command line switch
* Added ':proofs' and ':rmproofs' commands
* Various minor REPL improvements and fixes

Internal changes:

* Completely new run time system (not based on Epic or relying on Boehm GC)
* Normalise before forcing to catch more forceable arguments
* Types no longer exported in normal form
* Try to resolve overloading by inspecting types, rather than full type
  checking

New in 0.9.2:
-------------

User visible changes:

* backtick notation added: x `foo` y  ==> foo x y
* case expressions allowed in type signatures
* Library extensions in prelude.vect and prelude.algebra
* malloc/trace_malloc added to builtins.idr

Internal changes:

* Some type class resolution fixes
* Several minor bug fixes 
* Performance improvements in resolving overloading and type classes

New in 0.9.1:
-------------

User visible changes:

* DSL notation, for overloading lambda and let bindings
* Dependent records, with projection and update
* Totality checking and 'total' keyword
* Auto implicits and default argument values {auto n : T}, {default val n : T}
* Overlapping type class instances disallowed
* Many extensions to prelude.nat and prelude.list libraries (mostly thanks to
  Dominic Mulligan)
* New libraries: control.monad.identity, control.monad.state
* Small improvements in error reporting

Internal changes:

* Faster compilation (only compiling names which are used)
* Better type class resolution
* Lots of minor bug fixes

0.1.x to 0.9.0:

Complete rewrite. User visible changes:

* New proof/tactics syntax
* New syntax for pairs/dependent pairs
* Indentation-significant syntax
* Added type classes
* Added where clauses
* Added case expressions, pattern matching let and lambda
* Added monad comprehensions
* Added cumulativity and universe checking
* Ad-hoc name overloading
  - Resolved by type or explicit namespace
* Modules (Haskell-style)
* public, abstract and private access to functions and types
* Separate type-checking
* Improved interactive environment
* Replaced 'do using' with Monad class
* Extended syntax macros

Internal changes:

* Everything :-)
* All definitions (functions, classes and instances) are elaborated to top 
  level, fully explicit, data declarations and pattern matching definitions, 
  which are verified by a minimal type checker. 

This is the first release of a complete reimplementation. There will be bugs.
If you find any, please do not hesitate to contact Edwin Brady 
(ecb10@st-andrews.ac.uk).
<|MERGE_RESOLUTION|>--- conflicted
+++ resolved
@@ -2,11 +2,8 @@
 --------------
 * Two new tactics: skip and fail. Skip does nothing, and fail takes a string as an argument and produces it as an error.
 * Corresponding reflected tactics Skip and Fail. Reflected Fail takes a list of ErrorReportParts as an argument, like error handlers produce, allowing access to the pretty-printer.
-<<<<<<< HEAD
+* Stop showing irrelevant and inaccessible internal names in the interactive prover
 * The proof arguments in the List library functions are now implicit and solved automatically
-=======
-* Stop showing irrelevant and inaccessible internal names in the interactive prover
->>>>>>> d947282d
 
 New in 0.9.14:
 --------------
